--- conflicted
+++ resolved
@@ -93,11 +93,6 @@
   /**
    * Store the monitoring configuration for a connection.
    *
-<<<<<<< HEAD
-   * @param serviceContainer The service container for the services required by this class.
-   * @param hostSpec         The {@link HostSpec} of the server this {@link MonitorImpl} instance is monitoring.
-   * @param properties       The {@link Properties} containing additional monitoring configuration.
-=======
    * @param pluginService             A service for creating new connections.
    * @param hostSpec                  The {@link HostSpec} of the server this {@link MonitorImpl}
    *                                  instance is monitoring.
@@ -107,7 +102,6 @@
    * @param failureDetectionIntervalMillis A failure detection interval in millis.
    * @param failureDetectionCount A failure detection count.
    * @param abortedConnectionsCounter Aborted connection telemetry counter.
->>>>>>> f4fb2b53
    */
   public MonitorImpl(
       final @NonNull ServiceContainer serviceContainer,
